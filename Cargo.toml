[workspace]
members = ["tests"]

[workspace.package]
version = "0.6.0"
authors = ["Martin Haug <mhaug@live.de>", "Laurenz Stampfl <laurenz.stampfl@gmail.com>"]
edition = "2021"
repository = "https://github.com/typst/svg2pdf"
readme = "README.md"
license = "MIT OR Apache-2.0"

[package]
name = "svg2pdf"
description = "Convert SVG files to PDFs."
categories = ["encoding", "graphics", "multimedia"]
keywords = ["svg", "pdf", "vector-graphics", "conversion"]
version.workspace = true
authors.workspace = true
edition.workspace = true
repository.workspace = true
license.workspace = true

[features]
default = ["image"]
image = ["dep:image"]
cli = ["dep:clap", "dep:termcolor", "usvg/text", "dep:fontdb"]

[lib]
test = false
doctest = false

[[bin]]
name = "svg2pdf"
path = "src/main.rs"
required-features = ["cli"]

[dependencies]
miniz_oxide = "0.7"
<<<<<<< HEAD
pdf-writer = {git = "https://github.com/LaurenzV/pdf-writer", rev = "353b65d"}
usvg = { version = "0.35.0", default-features = false }
=======
pdf-writer = "0.8"
usvg = { version = "0.32", default-features = false }
>>>>>>> e873c3e2
image = { version = "0.24", features = ["jpeg", "png", "gif"], optional = true }
termcolor = { version = "1", optional = true }
clap = { version = "3", features = ["derive"], optional = true }
fontdb = { version = "0.14", optional= true }

[dev-dependencies]
usvg = { version = "0.35.0" }<|MERGE_RESOLUTION|>--- conflicted
+++ resolved
@@ -36,13 +36,8 @@
 
 [dependencies]
 miniz_oxide = "0.7"
-<<<<<<< HEAD
-pdf-writer = {git = "https://github.com/LaurenzV/pdf-writer", rev = "353b65d"}
-usvg = { version = "0.35.0", default-features = false }
-=======
 pdf-writer = "0.8"
-usvg = { version = "0.32", default-features = false }
->>>>>>> e873c3e2
+usvg = { version = "0.35", default-features = false }
 image = { version = "0.24", features = ["jpeg", "png", "gif"], optional = true }
 termcolor = { version = "1", optional = true }
 clap = { version = "3", features = ["derive"], optional = true }
