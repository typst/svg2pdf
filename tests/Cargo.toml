[package]
name = "svg2pdf-tests"
description = "The tests crate for svg2pdf."
version.workspace = true
authors.workspace = true
edition.workspace = true
repository.workspace = true
license.workspace = true
publish = false

[lib]
test = false
doctest = false

[[test]]
name = "tests"
path = "src/tests.rs"
harness = false

[[bin]]
name = "generate"
path = "src/generate.rs"
test = false

[[bin]]
name = "typst"
path = "src/typst.rs"
test = false

[dependencies]
fontdb = "0.14"
svg2pdf = { path = ".." }
usvg = "0.35.0"
pdfium-render = "0.8.6"
walkdir = "2.3.3"
lazy_static = "1.4.0"
<<<<<<< HEAD
pdf-writer = {git = "https://github.com/LaurenzV/pdf-writer", rev = "353b65d"}
=======
pdf-writer = "0.8"
>>>>>>> e873c3e2
image = "0.24"
indicatif = "0.17.5"
oxipng = { version = "8.0.0", default-features = false, features = ["filetime", "parallel", "zopfli"] }
clap = { version = "4.3.4", features = ["derive"] }
termcolor = "1.2.0"
regex = "1.8.4"<|MERGE_RESOLUTION|>--- conflicted
+++ resolved
@@ -34,11 +34,7 @@
 pdfium-render = "0.8.6"
 walkdir = "2.3.3"
 lazy_static = "1.4.0"
-<<<<<<< HEAD
-pdf-writer = {git = "https://github.com/LaurenzV/pdf-writer", rev = "353b65d"}
-=======
 pdf-writer = "0.8"
->>>>>>> e873c3e2
 image = "0.24"
 indicatif = "0.17.5"
 oxipng = { version = "8.0.0", default-features = false, features = ["filetime", "parallel", "zopfli"] }
