--- conflicted
+++ resolved
@@ -157,13 +157,10 @@
     let cmap = create_cmap(&ttf, glyph_set, glyph_remapper);
     chunk.cmap(cmap_ref, &cmap.finish());
 
-<<<<<<< HEAD
-    let data = subset_font(&font.face_data, font.face_index, &glyph_remapper);
-=======
     // Subset and write the font's bytes.
     let glyphs: Vec<_> = glyph_set.keys().copied().collect();
     let data = subset_font(&font.face_data, font.face_index, &glyphs, font.id)?;
->>>>>>> 43aa468d
+    let data = subset_font(&font.face_data, font.face_index, &glyph_remapper);
 
     let mut stream = chunk.stream(data_ref, &data);
     stream.filter(Filter::FlateDecode);
@@ -212,16 +209,13 @@
     cmap
 }
 
-<<<<<<< HEAD
-fn subset_font(font_data: &[u8], index: u32, glyph_remapper: &GlyphRemapper) -> Vec<u8> {
-=======
 fn subset_font(
     font_data: &[u8],
     index: u32,
     glyphs: &[u16],
     id: fontdb::ID,
 ) -> Result<Vec<u8>> {
->>>>>>> 43aa468d
+fn subset_font(font_data: &[u8], index: u32, glyph_remapper: &GlyphRemapper) -> Vec<u8> {
     let data = font_data;
     let subsetted = subsetter::subset(data, index, glyph_remapper).unwrap();
     let mut data = subsetted.as_ref();
